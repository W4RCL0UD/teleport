/*
Copyright 2015 Gravitational, Inc.

Licensed under the Apache License, Version 2.0 (the "License");
you may not use this file except in compliance with the License.
You may obtain a copy of the License at

    http://www.apache.org/licenses/LICENSE-2.0

Unless required by applicable law or agreed to in writing, software
distributed under the License is distributed on an "AS IS" BASIS,
WITHOUT WARRANTIES OR CONDITIONS OF ANY KIND, either express or implied.
See the License for the specific language governing permissions and
limitations under the License.
*/

package web

import (
	"context"
	"encoding/json"
	"fmt"
	"io"
	"net"
	"net/http"
	"strconv"
	"strings"
	"sync"
	"time"

	"github.com/gogo/protobuf/proto"
	"github.com/gorilla/websocket"
	"github.com/gravitational/trace"
	"github.com/sirupsen/logrus"
	oteltrace "go.opentelemetry.io/otel/trace"
	"golang.org/x/crypto/ssh"
	"golang.org/x/text/encoding"
	"golang.org/x/text/encoding/unicode"

	"github.com/gravitational/teleport"
	authproto "github.com/gravitational/teleport/api/client/proto"
	apidefaults "github.com/gravitational/teleport/api/defaults"
	"github.com/gravitational/teleport/api/observability/tracing"
	tracessh "github.com/gravitational/teleport/api/observability/tracing/ssh"
	"github.com/gravitational/teleport/api/types"
	"github.com/gravitational/teleport/api/utils/keys"
	wanlib "github.com/gravitational/teleport/lib/auth/webauthn"
	"github.com/gravitational/teleport/lib/client"
	"github.com/gravitational/teleport/lib/defaults"
	"github.com/gravitational/teleport/lib/events"
	"github.com/gravitational/teleport/lib/modules"
	"github.com/gravitational/teleport/lib/proxy"
	"github.com/gravitational/teleport/lib/session"
	"github.com/gravitational/teleport/lib/sshutils"
	"github.com/gravitational/teleport/lib/utils"
)

// TerminalRequest describes a request to create a web-based terminal
// to a remote SSH server.
type TerminalRequest struct {
	// Server describes a server to connect to (serverId|hostname[:port]).
	Server string `json:"server_id"`

	// Login is Linux username to connect as.
	Login string `json:"login"`

	// Term is the initial PTY size.
	Term session.TerminalParams `json:"term"`

	// SessionID is a Teleport session ID to join as.
	SessionID session.ID `json:"sid"`

	// ProxyHostPort is the address of the server to connect to.
	ProxyHostPort string `json:"-"`

	// InteractiveCommand is a command to execute
	InteractiveCommand []string `json:"-"`

	// KeepAliveInterval is the interval for sending ping frames to web client.
	// This value is pulled from the cluster network config and
	// guaranteed to be set to a nonzero value as it's enforced by the configuration.
	KeepAliveInterval time.Duration
}

// AuthProvider is a subset of the full Auth API.
type AuthProvider interface {
	GetNodes(ctx context.Context, namespace string) ([]types.Server, error)
	GetSessionEvents(namespace string, sid session.ID, after int, includePrintEvents bool) ([]events.EventFields, error)
	GetSessionTracker(ctx context.Context, sessionID string) (types.SessionTracker, error)
	IsMFARequired(ctx context.Context, req *authproto.IsMFARequiredRequest) (*authproto.IsMFARequiredResponse, error)
	GenerateUserSingleUseCerts(ctx context.Context) (authproto.AuthService_GenerateUserSingleUseCertsClient, error)
}

<<<<<<< HEAD
// NewTerminal creates a web-based terminal based on WebSockets and returns a
// new TerminalHandler.
func NewTerminal(ctx context.Context, cfg TerminalHandlerConfig) (*TerminalHandler, error) {
	_, span := tracing.DefaultProvider().Tracer("terminal").Start(ctx, "terminal/NewTerminal")
	defer span.End()

	err := cfg.CheckAndSetDefaults()
	if err != nil {
		return nil, err
	}

	return &TerminalHandler{
		log: logrus.WithFields(logrus.Fields{
			trace.Component: teleport.ComponentWebsocket,
		}),
		ctx:                cfg.sctx,
		authProvider:       cfg.authProvider,
		encoder:            unicode.UTF8.NewEncoder(),
		decoder:            unicode.UTF8.NewDecoder(),
		wsLock:             &sync.Mutex{},
		displayLogin:       cfg.displayLogin,
		sessionData:        cfg.sessionData,
		keepAliveInterval:  cfg.keepAliveInterval,
		proxyHostPort:      cfg.proxyHostPort,
		interactiveCommand: cfg.interactiveCommand,
		term:               cfg.term,
	}, nil
}

// TerminalHandlerConfig contains the configuration options necessary to
// correctly setup the TerminalHandler
type TerminalHandlerConfig struct {
	// term is the initial PTY size.
	term session.TerminalParams
	// sctx is the context for the users web session.
	sctx *SessionContext
	// authProvider is used to fetch nodes and sessions from the backend.
	authProvider AuthProvider
	// displayLogin is the login name to display in the UI.
	displayLogin string
	// sessionData is the data to send to the client on the initial session creation.
	sessionData session.Session
	// keepAliveInterval is the interval for sending ping frames to web client.
	// This value is pulled from the cluster network config and
	// guaranteed to be set to a nonzero value as it's enforced by the configuration.
	keepAliveInterval time.Duration
	// proxyHostPort is the address of the server to connect to.
	proxyHostPort string
	// interactiveCommand is a command to execute.
	interactiveCommand []string
}

func (t *TerminalHandlerConfig) CheckAndSetDefaults() error {
	// Make sure whatever session is requested is a valid session id.
	_, err := session.ParseID(t.sessionData.ID.String())
=======
// TerminalHandlerConfig contains the configuration options necessary to
// correctly setup the TerminalHandler
type TerminalHandlerConfig struct {
	// Req are the terminal parameters from the UI
	Req TerminalRequest
	// AuthProvider is used to communicate with the auth server
	AuthProvider AuthProvider
	// SessionCtx is the user specific session context
	SessionCtx *SessionContext
	// Router determines how connections to nodes are created
	Router *proxy.Router
	// TracerProvider is used to create the tracer
	TracerProvider oteltrace.TracerProvider
	// tracer is used to create spans
	tracer oteltrace.Tracer
}

// CheckAndSetDefaults validates the provided dependencies
// are valid and sets defaults for any optional items.
func (c *TerminalHandlerConfig) CheckAndSetDefaults() error {
	if c.AuthProvider == nil {
		return trace.BadParameter("AuthProvider must be provided")
	}

	if c.SessionCtx == nil {
		return trace.BadParameter("SessionCtx must be provided")
	}

	if c.Router == nil {
		return trace.BadParameter("Router must be provided")
	}

	// Make sure whatever session is requested is a valid session.
	_, err := session.ParseID(string(c.Req.SessionID))
	if err != nil {
		return trace.BadParameter("invalid session id provided")
	}

	if c.Req.Login == "" {
		return trace.BadParameter("invalid login provided")
	}

	if c.Req.Term.W <= 0 || c.Req.Term.H <= 0 ||
		c.Req.Term.W >= 4096 || c.Req.Term.H >= 4096 {
		return trace.BadParameter("invalid dimensions(%dx%d)", c.Req.Term.W, c.Req.Term.H)
	}

	if c.TracerProvider == nil {
		c.TracerProvider = tracing.DefaultProvider()
	}

	c.tracer = c.TracerProvider.Tracer("webterminal")

	return nil
}

// NewTerminal creates a web-based terminal based on WebSockets and returns a
// new TerminalHandler.
func NewTerminal(ctx context.Context, cfg TerminalHandlerConfig) (*TerminalHandler, error) {
	if err := cfg.CheckAndSetDefaults(); err != nil {
		return nil, trace.Wrap(err)
	}

	ctx, span := cfg.tracer.Start(ctx, "NewTerminal")
	defer span.End()

	servers, err := cfg.AuthProvider.GetNodes(ctx, apidefaults.Namespace)
>>>>>>> 355a9c71
	if err != nil {
		return trace.BadParameter("sid: invalid session id")
	}

<<<<<<< HEAD
	if t.sessionData.Login == "" {
		return trace.BadParameter("login: missing login")
	}

	if t.sessionData.ServerID == "" {
		return trace.BadParameter("server: missing server")
	}

	if t.term.W <= 0 || t.term.H <= 0 ||
		t.term.W >= 4096 || t.term.H >= 4096 {
		return trace.BadParameter("term: bad dimensions(%dx%d)", t.term.W, t.term.H)
	}

	return nil
=======
	// DELETE IN: 5.0
	//
	// All proxies will support lookup by uuid, so host/port lookup
	// and fallback can be dropped entirely.
	hostName, hostPort, err := resolveServerHostPort(cfg.Req.Server, servers)
	if err != nil {
		return nil, trace.BadParameter("invalid server name %q: %v", cfg.Req.Server, err)
	}

	var join bool
	_, err = cfg.AuthProvider.GetSessionTracker(ctx, string(cfg.Req.SessionID))
	switch {
	case trace.IsNotFound(err):
		join = false
	case err != nil:
		return nil, trace.Wrap(err)
	default:
		join = true
	}

	return &TerminalHandler{
		log: logrus.WithFields(logrus.Fields{
			trace.Component: teleport.ComponentWebsocket,
			"session_id":    cfg.Req.SessionID.String(),
		}),
		params:       cfg.Req,
		ctx:          cfg.SessionCtx,
		hostName:     hostName,
		hostPort:     hostPort,
		hostUUID:     cfg.Req.Server,
		authProvider: cfg.AuthProvider,
		encoder:      unicode.UTF8.NewEncoder(),
		decoder:      unicode.UTF8.NewDecoder(),
		wsLock:       &sync.Mutex{},
		join:         join,
		router:       cfg.Router,
		tracer:       cfg.tracer,
	}, nil
>>>>>>> 355a9c71
}

// TerminalHandler connects together an SSH session with a web-based
// terminal via a web socket.
type TerminalHandler struct {
	// log holds the structured logger.
	log *logrus.Entry

	// ctx is a web session context for the currently logged in user.
	ctx *SessionContext

	// displayLogin is the login name to display in the UI.
	displayLogin string

	// sshSession holds the "shell" SSH channel to the node.
	sshSession *tracessh.Session

	// terminalContext is used to signal when the terminal sesson is closing.
	terminalContext context.Context

	// terminalCancel is used to signal when the terminal session is closing.
	terminalCancel context.CancelFunc

	// authProvider is used to fetch nodes and sessions from the backend.
	authProvider AuthProvider

	// encoder is used to encode strings into UTF-8.
	encoder *encoding.Encoder

	// decoder is used to decode UTF-8 strings.
	decoder *encoding.Decoder

	// buffer is a buffer used to store the remaining payload data if it did not
	// fit into the buffer provided by the callee to Read method
	buffer []byte

	closeOnce sync.Once

	wsLock *sync.Mutex

<<<<<<< HEAD
	// keepAliveInterval is the interval for sending ping frames to web client.
	// This value is pulled from the cluster network config and
	// guaranteed to be set to a nonzero value as it's enforced by the configuration.
	keepAliveInterval time.Duration

	// proxyHostPort is the address of the server to connect to.
	proxyHostPort string

	// interactiveCommand is a command to execute.
	interactiveCommand []string

	// term is the initial PTY size.
	term session.TerminalParams

	// The server data for the active session.
	sessionData session.Session
=======
	// join is set if we're joining an existing session
	join bool

	// router is used to dial the host
	router *proxy.Router

	// tracer creates spans
	tracer oteltrace.Tracer
>>>>>>> 355a9c71
}

// ServeHTTP builds a connection to the remote node and then pumps back two types of
// events: raw input/output events for what's happening on the terminal itself
// and audit log events relevant to this session.
func (t *TerminalHandler) ServeHTTP(w http.ResponseWriter, r *http.Request) {
	// This allows closing of the websocket if the user logs out before exiting
	// the session.
	t.ctx.AddClosers(t)
	defer t.ctx.RemoveCloser(t)

	upgrader := websocket.Upgrader{
		ReadBufferSize:  1024,
		WriteBufferSize: 1024,
		CheckOrigin:     func(r *http.Request) bool { return true },
	}

	ws, err := upgrader.Upgrade(w, r, nil)
	if err != nil {
		errMsg := "Error upgrading to websocket"
		t.log.WithError(err).Error(errMsg)
		http.Error(w, errMsg, http.StatusInternalServerError)
		return
	}

	err = ws.SetReadDeadline(deadlineForInterval(t.keepAliveInterval))
	if err != nil {
		t.log.WithError(err).Error("Error setting websocket readline")
		return
	}

	// If the displayLogin is set then use it instead of the login name used in
	// the SSH connection. This is specifically for the use case when joining
	// a session to avoid displaying "-teleport-internal-join" as the username.
	if t.displayLogin != "" {
		t.sessionData.Login = t.displayLogin
	}

	sendError := func(errMsg string, err error, ws *websocket.Conn) {
		envelope := &Envelope{
			Version: defaults.WebsocketVersion,
			Type:    defaults.WebsocketError,
			Payload: fmt.Sprintf("%s: %s", errMsg, err.Error()),
		}

		envelopeBytes, _ := proto.Marshal(envelope)
		ws.WriteMessage(websocket.BinaryMessage, envelopeBytes)
	}

	sessionMetadataResponse, err := json.Marshal(siteSessionGenerateResponse{Session: t.sessionData})
	if err != nil {
		sendError("unable to marshal session response", err, ws)
		return
	}

	envelope := &Envelope{
		Version: defaults.WebsocketVersion,
		Type:    defaults.WebsocketSessionMetadata,
		Payload: string(sessionMetadataResponse),
	}

	envelopeBytes, err := proto.Marshal(envelope)
	if err != nil {
		sendError("unable to marshal session data event for web client", err, ws)
		return
	}

	err = ws.WriteMessage(websocket.BinaryMessage, envelopeBytes)
	if err != nil {
		sendError("unable to write message to socket", err, ws)
		return
	}

	t.handler(ws, r)
}

// Close the websocket stream.
func (t *TerminalHandler) Close() error {
	t.closeOnce.Do(func() {
		// Close the SSH connection to the remote node.
		if t.sshSession != nil {
			t.sshSession.Close()
		}

		// If the terminal handler was closed (most likely due to the *SessionContext
		// closing) then the stream should be closed as well.
		t.terminalCancel()
	})
	return nil
}

// startPingLoop starts a loop that will continuously send a ping frame through the websocket
// to prevent the connection between web client and teleport proxy from becoming idle.
// Interval is determined by the keep_alive_interval config set by user (or default).
// Loop will terminate when there is an error sending ping frame or when terminal session is closed.
func (t *TerminalHandler) startPingLoop(ws *websocket.Conn) {
	t.log.Debugf("Starting websocket ping loop with interval %v.", t.keepAliveInterval)
	tickerCh := time.NewTicker(t.keepAliveInterval)
	defer tickerCh.Stop()

	for {
		select {
		case <-tickerCh.C:
			// A short deadline is used here to detect a broken connection quickly.
			// If this is just a temporary issue, we will retry shortly anyway.
			deadline := time.Now().Add(time.Second)
			if err := ws.WriteControl(websocket.PingMessage, nil, deadline); err != nil {
				t.log.WithError(err).Error("Unable to send ping frame to web client")
				t.Close()
				return
			}
		case <-t.terminalContext.Done():
			t.log.Debug("Terminating websocket ping loop.")
			return
		}
	}
}

// handler is the main websocket loop. It creates a Teleport client and then
// pumps raw events and audit events back to the client until the SSH session
// is complete.
func (t *TerminalHandler) handler(ws *websocket.Conn, r *http.Request) {
	defer ws.Close()

	// Create a context for signaling when the terminal session is over and
	// link it first with the trace context from the request context
	tctx := oteltrace.ContextWithRemoteSpanContext(context.Background(), oteltrace.SpanContextFromContext(r.Context()))
	t.terminalContext, t.terminalCancel = context.WithCancel(tctx)

	// Create a Teleport client, if not able to, show the reason to the user in
	// the terminal.
	tc, err := t.makeClient(ws, r)
	if err != nil {
<<<<<<< HEAD
		t.log.WithError(err).Infof("Failed creating a client for session %s.", t.sessionData.ID.String())
		writeErr := t.writeError(err, ws)
		if writeErr != nil {
			t.log.WithError(writeErr).Warnf("Unable to send error to terminal.")
		}
		return
	}

	t.log.Debugf("Creating websocket stream for %s.", t.sessionData.ID.String())
=======
		t.log.WithError(err).Info("Failed creating a client for session")
		t.writeError(err, ws)
		return
	}

	t.log.Debug("Creating websocket stream")
>>>>>>> 355a9c71

	// Update the read deadline upon receiving a pong message.
	ws.SetPongHandler(func(_ string) error {
		ws.SetReadDeadline(deadlineForInterval(t.keepAliveInterval))
		return nil
	})

	// Start sending ping frames through websocket to client.
	go t.startPingLoop(ws)

	// Pump raw terminal in/out and audit events into the websocket.
	go t.streamTerminal(ws, tc)
	go t.streamEvents(ws, tc)

	// Block until the terminal session is complete.
	<-t.terminalContext.Done()
<<<<<<< HEAD
	t.log.Debugf("Closing websocket stream for %s.", t.sessionData.ID.String())
=======
	t.log.Debug("Closing websocket stream")
>>>>>>> 355a9c71
}

// makeClient builds a *client.TeleportClient for the connection.
func (t *TerminalHandler) makeClient(ws *websocket.Conn, r *http.Request) (*client.TeleportClient, error) {
	ctx, span := tracing.DefaultProvider().Tracer("terminal").Start(r.Context(), "terminal/makeClient")
	defer span.End()

	clientConfig, err := makeTeleportClientConfig(ctx, t.ctx)
	if err != nil {
		return nil, trace.Wrap(err)
	}

	// Create a terminal stream that wraps/unwraps the envelope used to
	// communicate over the websocket.
	stream := t.asTerminalStream(ws)

	clientConfig.HostLogin = t.sessionData.Login
	clientConfig.ForwardAgent = client.ForwardAgentLocal
	clientConfig.Namespace = apidefaults.Namespace
	clientConfig.Stdout = stream
	clientConfig.Stderr = stream
	clientConfig.Stdin = stream
	clientConfig.SiteName = t.sessionData.ClusterName
	if err := clientConfig.ParseProxyHost(t.proxyHostPort); err != nil {
		return nil, trace.BadParameter("failed to parse proxy address: %v", err)
	}
	clientConfig.Host = t.sessionData.ServerHostname
	clientConfig.HostPort = t.sessionData.ServerHostPort
	clientConfig.Env = map[string]string{sshutils.SessionEnvVar: t.sessionData.ID.String()}
	clientConfig.ClientAddr = r.RemoteAddr
	clientConfig.Tracer = t.tracer

	if len(t.interactiveCommand) > 0 {
		clientConfig.Interactive = true
	}

	tc, err := client.NewClient(clientConfig)
	if err != nil {
		return nil, trace.BadParameter("failed to create client: %v", err)
	}

	// Save the *ssh.Session after the shell has been created. The session is
	// used to update all other parties window size to that of the web client and
	// to allow future window changes.
	tc.OnShellCreated = func(s *tracessh.Session, c *tracessh.Client, _ io.ReadWriteCloser) (bool, error) {
		t.sshSession = s
		t.windowChange(r.Context(), &t.term)

		return false, nil
	}

	return tc, nil
}

// issueSessionMFACerts performs the mfa ceremony to retrieve new certs that can be
// used to access nodes which require per-session mfa. The ceremony is performed directly
// to make use of the authProvider already established for the session instead of leveraging
// the TeleportClient which would require dialing the auth server a second time.
func (t *TerminalHandler) issueSessionMFACerts(ctx context.Context, tc *client.TeleportClient, ws *websocket.Conn) error {
	ctx, span := t.tracer.Start(ctx, "terminal/issueSessionMFACerts")
	defer span.End()

	log.Debug("Attempting to issue a single-use user certificate with an MFA check.")
	stream, err := t.authProvider.GenerateUserSingleUseCerts(ctx)
	if err != nil {
		return trace.Wrap(err)
	}
	defer func() {
		stream.CloseSend()
		stream.Recv()
	}()

	pk, err := keys.ParsePrivateKey(t.ctx.session.GetPriv())
	if err != nil {
		return trace.Wrap(err)
	}

<<<<<<< HEAD
	key, err := pc.IssueUserCertsWithMFA(ctx, client.ReissueParams{
		RouteToCluster: t.sessionData.ClusterName,
		NodeName:       t.sessionData.ServerID,
		ExistingCreds: &client.Key{
			PrivateKey: pk,
			Cert:       t.ctx.session.GetPub(),
			TLSCert:    t.ctx.session.GetTLSCert(),
		},
	}, promptMFAChallenge(ws, t.wsLock, protobufMFACodec{}))
=======
	key := &client.Key{
		PrivateKey: pk,
		Cert:       t.ctx.session.GetPub(),
		TLSCert:    t.ctx.session.GetTLSCert(),
	}

	tlsCert, err := key.TeleportTLSCertificate()
	if err != nil {
		return trace.Wrap(err)
	}

	if err := stream.Send(
		&authproto.UserSingleUseCertsRequest{
			Request: &authproto.UserSingleUseCertsRequest_Init{
				Init: &authproto.UserCertsRequest{
					PublicKey:      key.MarshalSSHPublicKey(),
					Username:       tlsCert.Subject.CommonName,
					Expires:        tlsCert.NotAfter,
					RouteToCluster: t.params.Cluster,
					NodeName:       t.params.Server,
					Usage:          authproto.UserCertsRequest_SSH,
					Format:         tc.CertificateFormat,
				},
			},
		}); err != nil {
		return trace.Wrap(err)
	}

	resp, err := stream.Recv()
>>>>>>> 355a9c71
	if err != nil {
		return trace.Wrap(err)
	}

	challenge := resp.GetMFAChallenge()
	if challenge == nil {
		return trace.BadParameter("server sent a %T on GenerateUserSingleUseCerts, expected MFAChallenge", resp.Response)
	}

	span.AddEvent("prompting user with mfa challenge")
	assertion, err := promptMFAChallenge(ws, t.wsLock, protobufMFACodec{})(ctx, tc.WebProxyAddr, challenge)
	if err != nil {
		return trace.Wrap(err)
	}
	span.AddEvent("user completed mfa challenge")

	err = stream.Send(&authproto.UserSingleUseCertsRequest{Request: &authproto.UserSingleUseCertsRequest_MFAResponse{MFAResponse: assertion}})
	if err != nil {
		return trace.Wrap(err)
	}

	resp, err = stream.Recv()
	if err != nil {
		return trace.Wrap(err)
	}

	certResp := resp.GetCert()
	if certResp == nil {
		return trace.BadParameter("server sent a %T on GenerateUserSingleUseCerts, expected SingleUseUserCert", resp.Response)
	}

	switch crt := certResp.Cert.(type) {
	case *authproto.SingleUseUserCert_SSH:
		key.Cert = crt.SSH
	default:
		return trace.BadParameter("server sent a %T SingleUseUserCert in response", certResp.Cert)
	}

	key.ClusterName = t.params.Cluster

	am, err := key.AsAuthMethod()
	if err != nil {
		return trace.Wrap(err)
	}

	tc.AuthMethods = []ssh.AuthMethod{am}

	return nil
}

func promptMFAChallenge(
	ws *websocket.Conn,
	wsLock *sync.Mutex,
	codec mfaCodec,
) client.PromptMFAChallengeHandler {
	return func(ctx context.Context, proxyAddr string, c *authproto.MFAAuthenticateChallenge) (*authproto.MFAAuthenticateResponse, error) {
		var chal *client.MFAAuthenticateChallenge
		var envelopeType string

		// Convert from proto to JSON types.
		switch {
		case c.GetWebauthnChallenge() != nil:
			envelopeType = defaults.WebsocketWebauthnChallenge
			chal = &client.MFAAuthenticateChallenge{
				WebauthnChallenge: wanlib.CredentialAssertionFromProto(c.WebauthnChallenge),
			}
		default:
			return nil, trace.AccessDenied("only hardware keys are supported on the web terminal, please register a hardware device to connect to this server")
		}

		// Send the challenge over the socket.
		msg, err := codec.encode(chal, envelopeType)
		if err != nil {
			return nil, trace.Wrap(err)
		}

		wsLock.Lock()
		err = ws.WriteMessage(websocket.BinaryMessage, msg)
		wsLock.Unlock()
		if err != nil {
			return nil, trace.Wrap(err)
		}

		// Read the challenge response.
		var bytes []byte
		ty, bytes, err := ws.ReadMessage()
		if err != nil {
			return nil, trace.Wrap(err)
		}
		if ty != websocket.BinaryMessage {
			return nil, trace.BadParameter("expected websocket.BinaryMessage, got %v", ty)
		}

		return codec.decode(bytes, envelopeType)
	}
}

// streamTerminal opens a SSH connection to the remote host and streams
// events back to the web client.
func (t *TerminalHandler) streamTerminal(ws *websocket.Conn, tc *client.TeleportClient) {
	ctx, span := t.tracer.Start(t.terminalContext, "terminal/streamTerminal")
	defer span.End()

<<<<<<< HEAD
	// Establish SSH connection to the server. This function will block until
	// either an error occurs or it completes successfully.
	err := tc.SSH(t.terminalContext, t.interactiveCommand, false)

	// TODO IN: 5.0
	//
	// Make connecting by UUID the default instead of the fallback.
	//
	if err != nil && strings.Contains(err.Error(), teleport.NodeIsAmbiguous) {
		t.log.Debugf("Ambiguous hostname %q, attempting to connect by UUID (%q).", t.sessionData.ServerHostname, t.sessionData.ServerID)
		tc.Host = t.sessionData.ServerID
		// We don't technically need to zero the HostPort, but future version won't look up
		// HostPort when connecting by UUID, so its best to keep behavior consistent.
		tc.HostPort = 0
		err = tc.SSH(t.terminalContext, t.interactiveCommand, false)
=======
	defer t.terminalCancel()

	accessChecker, err := t.ctx.GetUserAccessChecker()
	if err != nil {
		t.log.WithError(err).Warn("Unable to stream terminal - failed to get access checker")
		t.writeError(err, ws)
		return
>>>>>>> 355a9c71
	}

	conn, err := t.router.DialHost(ctx, ws.RemoteAddr(), t.hostName, strconv.Itoa(t.hostPort), tc.SiteName, accessChecker, nil)
	if err != nil {
		t.log.WithError(err).Warn("Unable to stream terminal - failed to dial host.")
		t.writeError(err, ws)
		return
	}

	defer func() {
		if conn == nil {
			return
		}

		if err := conn.Close(); err != nil && !utils.IsUseOfClosedNetworkError(err) {
			t.log.WithError(err).Warn("Failed to close connection to host")
		}
	}()

	sshConfig := &ssh.ClientConfig{
		User:            tc.HostLogin,
		Auth:            tc.AuthMethods,
		HostKeyCallback: tc.HostKeyCallback,
	}

	nc, connectErr := client.NewNodeClient(ctx, sshConfig, conn, net.JoinHostPort(t.hostName, strconv.Itoa(t.hostPort)), tc, modules.GetModules().IsBoringBinary())
	switch {
	case connectErr != nil && !trace.IsAccessDenied(connectErr): // catastrophic error, return it
		t.log.WithError(connectErr).Warn("Unable to stream terminal - failed to create node client")
		t.writeError(connectErr, ws)
		return
	case connectErr != nil && trace.IsAccessDenied(connectErr): // see if per session mfa would allow access
		mfaRequiredResp, err := t.authProvider.IsMFARequired(ctx, &authproto.IsMFARequiredRequest{
			Target: &authproto.IsMFARequiredRequest_Node{
				Node: &authproto.NodeLogin{
					Node:  t.params.Server,
					Login: tc.HostLogin,
				},
			},
		})
		if err != nil {
			t.log.WithError(err).Warn("Unable to stream terminal - failed to determine if per session mfa is required")
			// write the original connect error
			t.writeError(connectErr, ws)
			return
		}

		if !mfaRequiredResp.Required {
			t.log.WithError(connectErr).Warn("Unable to stream terminal - user does not have access to host")
			// write the original connect error
			t.writeError(connectErr, ws)
			return
		}

		// perform mfa ceremony and retrieve new certs
		if err := t.issueSessionMFACerts(ctx, tc, ws); err != nil {
			t.log.WithError(err).Warn("Unable to stream terminal - failed to perform mfa ceremony")
			t.writeError(err, ws)
			return
		}

		// update auth methods
		sshConfig.Auth = tc.AuthMethods

		// connect to the node again with the new certs
		conn, err = t.router.DialHost(ctx, ws.RemoteAddr(), t.hostName, strconv.Itoa(t.hostPort), tc.SiteName, accessChecker, nil)
		if err != nil {
			t.log.WithError(err).Warn("Unable to stream terminal - failed to dial host")
			t.writeError(err, ws)
			return
		}

		nc, err = client.NewNodeClient(ctx, sshConfig, conn, net.JoinHostPort(t.hostName, strconv.Itoa(t.hostPort)), tc, modules.GetModules().IsBoringBinary())
		if err != nil {
			t.log.WithError(err).Warn("Unable to stream terminal - failed to create node client")
			t.writeError(err, ws)
			return
		}
	}

	// Establish SSH connection to the server. This function will block until
	// either an error occurs or it completes successfully.
	if err = nc.RunInteractiveShell(ctx, types.SessionPeerMode, nil); err != nil {
		t.log.WithError(err).Warn("Unable to stream terminal - failure running interactive shell")
		t.writeError(err, ws)
		return
	}

	// Send close envelope to web terminal upon exit without an error.
	envelope := &Envelope{
		Version: defaults.WebsocketVersion,
		Type:    defaults.WebsocketClose,
		Payload: "",
	}
	envelopeBytes, err := proto.Marshal(envelope)
	if err != nil {
		t.log.WithError(err).Error("Unable to marshal close event for web client.")
		return
	}

	t.wsLock.Lock()
	err = ws.WriteMessage(websocket.BinaryMessage, envelopeBytes)
	t.wsLock.Unlock()
	if err != nil {
		t.log.WithError(err).Error("Unable to send close event to web client.")
		return
	}

	t.log.Debug("Sent close event to web client.")
}

// streamEvents receives events over the SSH connection and forwards them to
// the web client.
func (t *TerminalHandler) streamEvents(ws *websocket.Conn, tc *client.TeleportClient) {
	for {
		select {
		// Send push events that come over the events channel to the web client.
		case event := <-tc.EventsChannel():
			data, err := json.Marshal(event)
			logger := t.log.WithField("event", event.GetType())
			if err != nil {
				logger.WithError(err).Errorf("Unable to marshal audit event")
				continue
			}

			logger.Debug("Sending audit event to web client.")

			// UTF-8 encode the error message and then wrap it in a raw envelope.
			encodedPayload, err := t.encoder.String(string(data))
			if err != nil {
				logger.WithError(err).Debug("Unable to send audit event to web client")
				continue
			}
			envelope := &Envelope{
				Version: defaults.WebsocketVersion,
				Type:    defaults.WebsocketAudit,
				Payload: encodedPayload,
			}
			envelopeBytes, err := proto.Marshal(envelope)
			if err != nil {
				logger.WithError(err).Debug("Unable to send audit event to web client")
				continue
			}

			// Send bytes over the websocket to the web client.
			t.wsLock.Lock()
			err = ws.WriteMessage(websocket.BinaryMessage, envelopeBytes)
			t.wsLock.Unlock()
			if err != nil {
				logger.WithError(err).Error("Unable to send audit event to web client")
				continue
			}
		// Once the terminal stream is over (and the close envelope has been sent),
		// close stop streaming envelopes.
		case <-t.terminalContext.Done():
			return
		}
	}
}

// windowChange is called when the browser window is resized. It sends a
// "window-change" channel request to the server.
func (t *TerminalHandler) windowChange(ctx context.Context, params *session.TerminalParams) {
	if t.sshSession == nil {
		return
	}

	if err := t.sshSession.WindowChange(ctx, params.H, params.W); err != nil {
		t.log.Error(err)
	}
}

// writeError displays an error in the terminal window.
func (t *TerminalHandler) writeError(err error, ws *websocket.Conn) {
	// Replace \n with \r\n so the message correctly aligned.
	r := strings.NewReplacer("\r\n", "\r\n", "\n", "\r\n")
	errMessage := r.Replace(err.Error())

	if _, writeErr := t.write([]byte(errMessage), ws); writeErr != nil {
		t.log.WithError(writeErr).Warnf("Unable to send error to terminal: %v", err)
	}
}

// resolveServerHostPort parses server name and attempts to resolve hostname
// and port.
func resolveServerHostPort(servername string, existingServers []types.Server) (string, int, error) {
	// If port is 0, client wants us to figure out which port to use.
	defaultPort := 0

	if servername == "" {
		return "", defaultPort, trace.BadParameter("empty server name")
	}

	// Check if servername is UUID.
	for i := range existingServers {
		node := existingServers[i]
		if node.GetName() == servername {
			return node.GetHostname(), defaultPort, nil
		}
	}

	if !strings.Contains(servername, ":") {
		return servername, defaultPort, nil
	}

	// Check for explicitly specified port.
	host, portString, err := utils.SplitHostPort(servername)
	if err != nil {
		return "", defaultPort, trace.Wrap(err)
	}

	port, err := strconv.Atoi(portString)
	if err != nil {
		return "", defaultPort, trace.BadParameter("invalid port: %v", err)
	}

	return host, port, nil
}

func (t *TerminalHandler) write(data []byte, ws *websocket.Conn) (n int, err error) {
	// UTF-8 encode data and wrap it in a raw envelope.
	encodedPayload, err := t.encoder.String(string(data))
	if err != nil {
		return 0, trace.Wrap(err)
	}
	envelope := &Envelope{
		Version: defaults.WebsocketVersion,
		Type:    defaults.WebsocketRaw,
		Payload: encodedPayload,
	}
	envelopeBytes, err := proto.Marshal(envelope)
	if err != nil {
		return 0, trace.Wrap(err)
	}

	// Send bytes over the websocket to the web client.
	t.wsLock.Lock()
	err = ws.WriteMessage(websocket.BinaryMessage, envelopeBytes)
	t.wsLock.Unlock()
	if err != nil {
		return 0, trace.Wrap(err)
	}

	return len(data), nil
}

// Read unwraps the envelope and either fills out the passed in bytes or
// performs an action on the connection (sending window-change request).
func (t *TerminalHandler) read(out []byte, ws *websocket.Conn) (n int, err error) {
	if len(t.buffer) > 0 {
		n := copy(out, t.buffer)
		if n == len(t.buffer) {
			t.buffer = []byte{}
		} else {
			t.buffer = t.buffer[n:]
		}
		return n, nil
	}

	ty, bytes, err := ws.ReadMessage()
	if err != nil {
		if err == io.EOF || websocket.IsCloseError(err, 1006) {
			return 0, io.EOF
		}

		return 0, trace.Wrap(err)
	}

	if ty != websocket.BinaryMessage {
		return 0, trace.BadParameter("expected binary message, got %v", ty)
	}

	var envelope Envelope
	err = proto.Unmarshal(bytes, &envelope)
	if err != nil {
		return 0, trace.Wrap(err)
	}

	var data []byte
	data, err = t.decoder.Bytes([]byte(envelope.GetPayload()))
	if err != nil {
		return 0, trace.Wrap(err)
	}

	switch envelope.GetType() {
	case defaults.WebsocketRaw:
		n := copy(out, data)
		// if payload size is greater than [out], store the remaining
		// part in the buffer to be processed on the next Read call
		if len(data) > n {
			t.buffer = data[n:]
		}
		return n, nil
	case defaults.WebsocketResize:
		var e events.EventFields
		err := json.Unmarshal(data, &e)
		if err != nil {
			return 0, trace.Wrap(err)
		}

		params, err := session.UnmarshalTerminalParams(e.GetString("size"))
		if err != nil {
			return 0, trace.Wrap(err)
		}

		// Send the window change request in a goroutine so reads are not blocked
		// by network connectivity issues.
		go t.windowChange(t.terminalContext, params)

		return 0, nil
	default:
		return 0, trace.BadParameter("unknown prefix type: %v", envelope.GetType())
	}
}

func (t *TerminalHandler) asTerminalStream(ws *websocket.Conn) *terminalStream {
	return &terminalStream{
		ws:       ws,
		terminal: t,
	}
}

type terminalStream struct {
	ws       *websocket.Conn
	terminal *TerminalHandler
}

// Write wraps the data bytes in a raw envelope and sends.
func (w *terminalStream) Write(data []byte) (n int, err error) {
	return w.terminal.write(data, w.ws)
}

// Read unwraps the envelope and either fills out the passed in bytes or
// performs an action on the connection (sending window-change request).
func (w *terminalStream) Read(out []byte) (n int, err error) {
	return w.terminal.read(out, w.ws)
}

// Close the websocket.
func (w *terminalStream) Close() error {
	return w.ws.Close()
}

// deadlineForInterval returns a suitable network read deadline for a given ping interval.
// We chose to take the current time plus twice the interval to allow the timeframe of one interval
// to wait for a returned pong message.
func deadlineForInterval(interval time.Duration) time.Time {
	return time.Now().Add(interval * 2)
}<|MERGE_RESOLUTION|>--- conflicted
+++ resolved
@@ -91,23 +91,26 @@
 	GenerateUserSingleUseCerts(ctx context.Context) (authproto.AuthService_GenerateUserSingleUseCertsClient, error)
 }
 
-<<<<<<< HEAD
 // NewTerminal creates a web-based terminal based on WebSockets and returns a
 // new TerminalHandler.
 func NewTerminal(ctx context.Context, cfg TerminalHandlerConfig) (*TerminalHandler, error) {
-	_, span := tracing.DefaultProvider().Tracer("terminal").Start(ctx, "terminal/NewTerminal")
+	ctx, span := tracing.DefaultProvider().Tracer("terminal").Start(ctx, "terminal/NewTerminal")
 	defer span.End()
 
 	err := cfg.CheckAndSetDefaults()
 	if err != nil {
-		return nil, err
-	}
+		return nil, trace.Wrap(err)
+	}
+
+	_, span = cfg.tracer.Start(ctx, "NewTerminal")
+	defer span.End()
 
 	return &TerminalHandler{
 		log: logrus.WithFields(logrus.Fields{
 			trace.Component: teleport.ComponentWebsocket,
+			"session_id":    cfg.sessionData.ID.String(),
 		}),
-		ctx:                cfg.sctx,
+		ctx:                cfg.sessionCtx,
 		authProvider:       cfg.authProvider,
 		encoder:            unicode.UTF8.NewEncoder(),
 		decoder:            unicode.UTF8.NewDecoder(),
@@ -118,6 +121,8 @@
 		proxyHostPort:      cfg.proxyHostPort,
 		interactiveCommand: cfg.interactiveCommand,
 		term:               cfg.term,
+		router:             cfg.router,
+		tracer:             cfg.tracer,
 	}, nil
 }
 
@@ -127,7 +132,7 @@
 	// term is the initial PTY size.
 	term session.TerminalParams
 	// sctx is the context for the users web session.
-	sctx *SessionContext
+	sessionCtx *SessionContext
 	// authProvider is used to fetch nodes and sessions from the backend.
 	authProvider AuthProvider
 	// displayLogin is the login name to display in the UI.
@@ -142,85 +147,21 @@
 	proxyHostPort string
 	// interactiveCommand is a command to execute.
 	interactiveCommand []string
+	// Router determines how connections to nodes are created
+	router *proxy.Router
+	// TracerProvider is used to create the tracer
+	tracerProvider oteltrace.TracerProvider
+	// tracer is used to create spans
+	tracer oteltrace.Tracer
 }
 
 func (t *TerminalHandlerConfig) CheckAndSetDefaults() error {
 	// Make sure whatever session is requested is a valid session id.
 	_, err := session.ParseID(t.sessionData.ID.String())
-=======
-// TerminalHandlerConfig contains the configuration options necessary to
-// correctly setup the TerminalHandler
-type TerminalHandlerConfig struct {
-	// Req are the terminal parameters from the UI
-	Req TerminalRequest
-	// AuthProvider is used to communicate with the auth server
-	AuthProvider AuthProvider
-	// SessionCtx is the user specific session context
-	SessionCtx *SessionContext
-	// Router determines how connections to nodes are created
-	Router *proxy.Router
-	// TracerProvider is used to create the tracer
-	TracerProvider oteltrace.TracerProvider
-	// tracer is used to create spans
-	tracer oteltrace.Tracer
-}
-
-// CheckAndSetDefaults validates the provided dependencies
-// are valid and sets defaults for any optional items.
-func (c *TerminalHandlerConfig) CheckAndSetDefaults() error {
-	if c.AuthProvider == nil {
-		return trace.BadParameter("AuthProvider must be provided")
-	}
-
-	if c.SessionCtx == nil {
-		return trace.BadParameter("SessionCtx must be provided")
-	}
-
-	if c.Router == nil {
-		return trace.BadParameter("Router must be provided")
-	}
-
-	// Make sure whatever session is requested is a valid session.
-	_, err := session.ParseID(string(c.Req.SessionID))
-	if err != nil {
-		return trace.BadParameter("invalid session id provided")
-	}
-
-	if c.Req.Login == "" {
-		return trace.BadParameter("invalid login provided")
-	}
-
-	if c.Req.Term.W <= 0 || c.Req.Term.H <= 0 ||
-		c.Req.Term.W >= 4096 || c.Req.Term.H >= 4096 {
-		return trace.BadParameter("invalid dimensions(%dx%d)", c.Req.Term.W, c.Req.Term.H)
-	}
-
-	if c.TracerProvider == nil {
-		c.TracerProvider = tracing.DefaultProvider()
-	}
-
-	c.tracer = c.TracerProvider.Tracer("webterminal")
-
-	return nil
-}
-
-// NewTerminal creates a web-based terminal based on WebSockets and returns a
-// new TerminalHandler.
-func NewTerminal(ctx context.Context, cfg TerminalHandlerConfig) (*TerminalHandler, error) {
-	if err := cfg.CheckAndSetDefaults(); err != nil {
-		return nil, trace.Wrap(err)
-	}
-
-	ctx, span := cfg.tracer.Start(ctx, "NewTerminal")
-	defer span.End()
-
-	servers, err := cfg.AuthProvider.GetNodes(ctx, apidefaults.Namespace)
->>>>>>> 355a9c71
 	if err != nil {
 		return trace.BadParameter("sid: invalid session id")
 	}
 
-<<<<<<< HEAD
 	if t.sessionData.Login == "" {
 		return trace.BadParameter("login: missing login")
 	}
@@ -234,47 +175,25 @@
 		return trace.BadParameter("term: bad dimensions(%dx%d)", t.term.W, t.term.H)
 	}
 
+	if t.authProvider == nil {
+		return trace.BadParameter("AuthProvider must be provided")
+	}
+
+	if t.sessionCtx == nil {
+		return trace.BadParameter("SessionCtx must be provided")
+	}
+
+	if t.router == nil {
+		return trace.BadParameter("Router must be provided")
+	}
+
+	if t.tracerProvider == nil {
+		t.tracerProvider = tracing.DefaultProvider()
+	}
+
+	t.tracer = t.tracerProvider.Tracer("webterminal")
+
 	return nil
-=======
-	// DELETE IN: 5.0
-	//
-	// All proxies will support lookup by uuid, so host/port lookup
-	// and fallback can be dropped entirely.
-	hostName, hostPort, err := resolveServerHostPort(cfg.Req.Server, servers)
-	if err != nil {
-		return nil, trace.BadParameter("invalid server name %q: %v", cfg.Req.Server, err)
-	}
-
-	var join bool
-	_, err = cfg.AuthProvider.GetSessionTracker(ctx, string(cfg.Req.SessionID))
-	switch {
-	case trace.IsNotFound(err):
-		join = false
-	case err != nil:
-		return nil, trace.Wrap(err)
-	default:
-		join = true
-	}
-
-	return &TerminalHandler{
-		log: logrus.WithFields(logrus.Fields{
-			trace.Component: teleport.ComponentWebsocket,
-			"session_id":    cfg.Req.SessionID.String(),
-		}),
-		params:       cfg.Req,
-		ctx:          cfg.SessionCtx,
-		hostName:     hostName,
-		hostPort:     hostPort,
-		hostUUID:     cfg.Req.Server,
-		authProvider: cfg.AuthProvider,
-		encoder:      unicode.UTF8.NewEncoder(),
-		decoder:      unicode.UTF8.NewDecoder(),
-		wsLock:       &sync.Mutex{},
-		join:         join,
-		router:       cfg.Router,
-		tracer:       cfg.tracer,
-	}, nil
->>>>>>> 355a9c71
 }
 
 // TerminalHandler connects together an SSH session with a web-based
@@ -315,7 +234,6 @@
 
 	wsLock *sync.Mutex
 
-<<<<<<< HEAD
 	// keepAliveInterval is the interval for sending ping frames to web client.
 	// This value is pulled from the cluster network config and
 	// guaranteed to be set to a nonzero value as it's enforced by the configuration.
@@ -332,16 +250,12 @@
 
 	// The server data for the active session.
 	sessionData session.Session
-=======
-	// join is set if we're joining an existing session
-	join bool
 
 	// router is used to dial the host
 	router *proxy.Router
 
 	// tracer creates spans
 	tracer oteltrace.Tracer
->>>>>>> 355a9c71
 }
 
 // ServeHTTP builds a connection to the remote node and then pumps back two types of
@@ -475,24 +389,12 @@
 	// the terminal.
 	tc, err := t.makeClient(ws, r)
 	if err != nil {
-<<<<<<< HEAD
-		t.log.WithError(err).Infof("Failed creating a client for session %s.", t.sessionData.ID.String())
-		writeErr := t.writeError(err, ws)
-		if writeErr != nil {
-			t.log.WithError(writeErr).Warnf("Unable to send error to terminal.")
-		}
-		return
-	}
-
-	t.log.Debugf("Creating websocket stream for %s.", t.sessionData.ID.String())
-=======
 		t.log.WithError(err).Info("Failed creating a client for session")
 		t.writeError(err, ws)
 		return
 	}
 
 	t.log.Debug("Creating websocket stream")
->>>>>>> 355a9c71
 
 	// Update the read deadline upon receiving a pong message.
 	ws.SetPongHandler(func(_ string) error {
@@ -509,11 +411,7 @@
 
 	// Block until the terminal session is complete.
 	<-t.terminalContext.Done()
-<<<<<<< HEAD
-	t.log.Debugf("Closing websocket stream for %s.", t.sessionData.ID.String())
-=======
 	t.log.Debug("Closing websocket stream")
->>>>>>> 355a9c71
 }
 
 // makeClient builds a *client.TeleportClient for the connection.
@@ -591,17 +489,6 @@
 		return trace.Wrap(err)
 	}
 
-<<<<<<< HEAD
-	key, err := pc.IssueUserCertsWithMFA(ctx, client.ReissueParams{
-		RouteToCluster: t.sessionData.ClusterName,
-		NodeName:       t.sessionData.ServerID,
-		ExistingCreds: &client.Key{
-			PrivateKey: pk,
-			Cert:       t.ctx.session.GetPub(),
-			TLSCert:    t.ctx.session.GetTLSCert(),
-		},
-	}, promptMFAChallenge(ws, t.wsLock, protobufMFACodec{}))
-=======
 	key := &client.Key{
 		PrivateKey: pk,
 		Cert:       t.ctx.session.GetPub(),
@@ -620,8 +507,8 @@
 					PublicKey:      key.MarshalSSHPublicKey(),
 					Username:       tlsCert.Subject.CommonName,
 					Expires:        tlsCert.NotAfter,
-					RouteToCluster: t.params.Cluster,
-					NodeName:       t.params.Server,
+					RouteToCluster: t.sessionData.ClusterName,
+					NodeName:       t.sessionData.ServerID,
 					Usage:          authproto.UserCertsRequest_SSH,
 					Format:         tc.CertificateFormat,
 				},
@@ -631,7 +518,6 @@
 	}
 
 	resp, err := stream.Recv()
->>>>>>> 355a9c71
 	if err != nil {
 		return trace.Wrap(err)
 	}
@@ -670,7 +556,7 @@
 		return trace.BadParameter("server sent a %T SingleUseUserCert in response", certResp.Cert)
 	}
 
-	key.ClusterName = t.params.Cluster
+	key.ClusterName = t.sessionData.ClusterName
 
 	am, err := key.AsAuthMethod()
 	if err != nil {
@@ -735,23 +621,6 @@
 	ctx, span := t.tracer.Start(t.terminalContext, "terminal/streamTerminal")
 	defer span.End()
 
-<<<<<<< HEAD
-	// Establish SSH connection to the server. This function will block until
-	// either an error occurs or it completes successfully.
-	err := tc.SSH(t.terminalContext, t.interactiveCommand, false)
-
-	// TODO IN: 5.0
-	//
-	// Make connecting by UUID the default instead of the fallback.
-	//
-	if err != nil && strings.Contains(err.Error(), teleport.NodeIsAmbiguous) {
-		t.log.Debugf("Ambiguous hostname %q, attempting to connect by UUID (%q).", t.sessionData.ServerHostname, t.sessionData.ServerID)
-		tc.Host = t.sessionData.ServerID
-		// We don't technically need to zero the HostPort, but future version won't look up
-		// HostPort when connecting by UUID, so its best to keep behavior consistent.
-		tc.HostPort = 0
-		err = tc.SSH(t.terminalContext, t.interactiveCommand, false)
-=======
 	defer t.terminalCancel()
 
 	accessChecker, err := t.ctx.GetUserAccessChecker()
@@ -759,10 +628,9 @@
 		t.log.WithError(err).Warn("Unable to stream terminal - failed to get access checker")
 		t.writeError(err, ws)
 		return
->>>>>>> 355a9c71
-	}
-
-	conn, err := t.router.DialHost(ctx, ws.RemoteAddr(), t.hostName, strconv.Itoa(t.hostPort), tc.SiteName, accessChecker, nil)
+	}
+
+	conn, err := t.router.DialHost(ctx, ws.RemoteAddr(), t.sessionData.ServerHostname, strconv.Itoa(t.sessionData.ServerHostPort), tc.SiteName, accessChecker, nil)
 	if err != nil {
 		t.log.WithError(err).Warn("Unable to stream terminal - failed to dial host.")
 		t.writeError(err, ws)
@@ -785,7 +653,7 @@
 		HostKeyCallback: tc.HostKeyCallback,
 	}
 
-	nc, connectErr := client.NewNodeClient(ctx, sshConfig, conn, net.JoinHostPort(t.hostName, strconv.Itoa(t.hostPort)), tc, modules.GetModules().IsBoringBinary())
+	nc, connectErr := client.NewNodeClient(ctx, sshConfig, conn, net.JoinHostPort(t.sessionData.ServerHostname, strconv.Itoa(t.sessionData.ServerHostPort)), tc, modules.GetModules().IsBoringBinary())
 	switch {
 	case connectErr != nil && !trace.IsAccessDenied(connectErr): // catastrophic error, return it
 		t.log.WithError(connectErr).Warn("Unable to stream terminal - failed to create node client")
@@ -795,7 +663,7 @@
 		mfaRequiredResp, err := t.authProvider.IsMFARequired(ctx, &authproto.IsMFARequiredRequest{
 			Target: &authproto.IsMFARequiredRequest_Node{
 				Node: &authproto.NodeLogin{
-					Node:  t.params.Server,
+					Node:  t.sessionData.ServerID,
 					Login: tc.HostLogin,
 				},
 			},
@@ -825,14 +693,14 @@
 		sshConfig.Auth = tc.AuthMethods
 
 		// connect to the node again with the new certs
-		conn, err = t.router.DialHost(ctx, ws.RemoteAddr(), t.hostName, strconv.Itoa(t.hostPort), tc.SiteName, accessChecker, nil)
+		conn, err = t.router.DialHost(ctx, ws.RemoteAddr(), t.sessionData.ServerHostname, strconv.Itoa(t.sessionData.ServerHostPort), tc.SiteName, accessChecker, nil)
 		if err != nil {
 			t.log.WithError(err).Warn("Unable to stream terminal - failed to dial host")
 			t.writeError(err, ws)
 			return
 		}
 
-		nc, err = client.NewNodeClient(ctx, sshConfig, conn, net.JoinHostPort(t.hostName, strconv.Itoa(t.hostPort)), tc, modules.GetModules().IsBoringBinary())
+		nc, err = client.NewNodeClient(ctx, sshConfig, conn, net.JoinHostPort(t.sessionData.ServerHostname, strconv.Itoa(t.sessionData.ServerHostPort)), tc, modules.GetModules().IsBoringBinary())
 		if err != nil {
 			t.log.WithError(err).Warn("Unable to stream terminal - failed to create node client")
 			t.writeError(err, ws)
